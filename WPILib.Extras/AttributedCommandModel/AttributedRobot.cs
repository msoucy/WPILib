﻿using System;
using System.Collections.Generic;
using System.Linq;
using System.Reflection;
<<<<<<< HEAD
=======
using NetworkTables;
>>>>>>> ba2fbda1
using WPILib.Buttons;
using WPILib.Commands;

namespace WPILib.Extras.AttributedCommandModel
{
    public class AttributedRobot : IterativeRobot
    {
        private readonly ReflectionContext reflectionContext;

        private readonly List<Subsystem> subsystems = new List<Subsystem>();

        public ICollection<Subsystem> Subsystems => subsystems;

        private readonly List<Button> buttons = new List<Button>();

        public ICollection<Button> Buttons => buttons;

        private readonly Dictionary<MatchPhase, Command> phaseCommands = new Dictionary<MatchPhase, Command>();

        public IDictionary<MatchPhase, Command> PhaseCommands => phaseCommands;

        public AttributedRobot(ReflectionContext reflectionContext)
        {
            this.reflectionContext = reflectionContext;
        }

        public AttributedRobot()
            :this(null)
        {
        }

        public sealed override void RobotInit()
        {
            var assemblies = GetAssemblies();
            var types = assemblies.SelectMany(assembly =>
                {
                    // This is wrapped in a try-catch with catching NotSupportedException to prevent
                    // the program from crashing if a dynamic assembly is loaded in the AppDomain
                    try
                    {
                        return assembly.GetExportedTypes()
                            .Select(type => reflectionContext != null ? reflectionContext.MapType(type.GetTypeInfo())
                                                                      : type.GetTypeInfo());
                    }
                    catch (NotSupportedException)
                    {
                        return Enumerable.Empty<TypeInfo>();
                    }
                });
            var exportedSubsystems = types.Where(type => type.GetCustomAttributes<ExportSubsystemAttribute>().Any()
                                                                  && typeof(Subsystem).IsAssignableFrom(type));
            subsystems.AddRange(exportedSubsystems.SelectMany(type => EnumerateGeneratedSubsystems(type)));
            var exportedCommands = types.Where(type => type.GetCustomAttributes<RunCommandAttribute>().Any()
                                                                             && typeof(Command).IsAssignableFrom(type));
            foreach (var command in exportedCommands)
            {
                GenerateCommands(command);
            }
            RobotInitCore();
        }

        protected virtual void RobotInitCore()
        {

        }

        private IEnumerable<Assembly> GetAssemblies()
        {
            var assemblies = AppDomain.CurrentDomain.GetAssemblies();
            return assemblies.Select(assembly => reflectionContext != null ? reflectionContext.MapAssembly(assembly)
                : assembly);
        }

        private static IEnumerable<Subsystem> EnumerateGeneratedSubsystems(TypeInfo subsystemType)
        {
            foreach (var attr in subsystemType.GetCustomAttributes<ExportSubsystemAttribute>())
            {
                var subsystem = (Subsystem)Activator.CreateInstance(subsystemType);
                if (attr.DefaultCommandType != null && subsystem is Subsystem)
                {
                    var defaultCommandType = attr.DefaultCommandType;
                    if (!typeof(Command).IsAssignableFrom(defaultCommandType))
                    {
                        throw new IllegalUseOfCommandException("Default command type is not an attributed commmand.");
                    }
                    var defaultCommand = (Command)Activator.CreateInstance(defaultCommandType, subsystem);
                    if (!defaultCommand.DoesRequire(subsystem))
                    {
                        defaultCommand.Requires(subsystem); 
                    }
                    (subsystem).SetDefaultCommand(defaultCommand);
                }
                yield return subsystem;
            }
        }

        private void GenerateCommands(TypeInfo commandType)
        {
            foreach (var attr in commandType.GetCustomAttributes<RunCommandAtPhaseStartAttribute>())
            {
                phaseCommands.Add(attr.Phase, (Command)Activator.CreateInstance(commandType));
            }
            foreach (var attr in commandType.GetCustomAttributes<RunCommandOnJoystickAttribute>())
            {
                var button = buttons.OfType<JoystickButton>().Where(btn => btn.Joystick is Joystick)
                    .FirstOrDefault(btn => (btn.Joystick as Joystick).Port == attr.ControllerId && btn.ButtonNumber == attr.ButtonId);
                if (button == null)
                {
                    buttons.Add(button = new JoystickButton(new Joystick(attr.ControllerId), attr.ButtonId));
                }
                AttachCommandToButton(commandType, button, attr.ButtonMethod);
            }
            foreach (var attr in commandType.GetCustomAttributes<RunCommandOnNetworkKeyAttribute>())
            {
                var button = buttons.OfType<NetworkButton>().FirstOrDefault(btn => btn.SourceTable == NetworkTable.GetTable(attr.TableName) && btn.Field == attr.Key);
                if(button == null)
                {
                    buttons.Add(button = new NetworkButton(attr.TableName, attr.Key));
                }
                AttachCommandToButton(commandType, button, attr.ButtonMethod);
            }
        }

        private static void AttachCommandToButton(Type commandType, Button button, ButtonMethod method)
        {
            switch (method)
            {
                case ButtonMethod.WhenPressed:
                    button.WhenPressed((Command)Activator.CreateInstance(commandType));
                    break;
                case ButtonMethod.WhenReleased:
                    button.WhenReleased((Command)Activator.CreateInstance(commandType));
                    break;
                case ButtonMethod.WhileHeld:
                    button.WhileHeld((Command)Activator.CreateInstance(commandType));
                    break;
                case ButtonMethod.ToggleWhenPressed:
                    button.ToggleWhenPressed((Command)Activator.CreateInstance(commandType));
                    break;
                case ButtonMethod.CancelWhenPressed:
                    button.CancelWhenPressed((Command)Activator.CreateInstance(commandType));
                    break;
                default:
                    throw new NotSupportedException("The button method specified is not supported.");
            }
        }

        private void StartPhaseCommands(MatchPhase phase)
        {
            foreach (var command in PhaseCommands.Where(entry => entry.Key == phase))
            {
                command.Value.Start();
            }
        }

        public sealed override void AutonomousInit()
        {
            StartPhaseCommands(MatchPhase.Autonomous);
            AutonomousInitCore();
        }

        protected virtual void AutonomousInitCore()
        { }

        public sealed override void AutonomousPeriodic()
        {
            Scheduler.Instance.Run();
            AutonomousPeriodicCore();
        }

        protected virtual void AutonomousPeriodicCore()
        { }

        public sealed override void TeleopInit()
        {
            StartPhaseCommands(MatchPhase.Teleoperated);
            TeleopInitCore();
        }

        protected virtual void TeleopInitCore()
        { }

        public sealed override void TeleopPeriodic()
        {
            Scheduler.Instance.Run();
            TeleopPeriodicCore();
        }

        protected virtual void TeleopPeriodicCore()
        { }

        public sealed override void DisabledInit()
        {
            StartPhaseCommands(MatchPhase.Disabled);
            DisabledInitCore();
        }

        protected virtual void DisabledInitCore()
        { }

        public sealed override void DisabledPeriodic()
        {
            Scheduler.Instance.Run();
            DisabledPeriodicCore();
        }

        protected virtual void DisabledPeriodicCore()
        { }

        public sealed override void TestInit()
        {
            StartPhaseCommands(MatchPhase.Test);
            TestInitCore();
        }

        protected virtual void TestInitCore()
        { }

        public sealed override void TestPeriodic()
        {
            Scheduler.Instance.Run();
            TestPeriodicCore();
        }

        protected virtual void TestPeriodicCore()
        { }

    }
}<|MERGE_RESOLUTION|>--- conflicted
+++ resolved
@@ -2,10 +2,7 @@
 using System.Collections.Generic;
 using System.Linq;
 using System.Reflection;
-<<<<<<< HEAD
-=======
 using NetworkTables;
->>>>>>> ba2fbda1
 using WPILib.Buttons;
 using WPILib.Commands;
 
@@ -94,7 +91,7 @@
                     var defaultCommand = (Command)Activator.CreateInstance(defaultCommandType, subsystem);
                     if (!defaultCommand.DoesRequire(subsystem))
                     {
-                        defaultCommand.Requires(subsystem); 
+                    defaultCommand.Requires(subsystem);
                     }
                     (subsystem).SetDefaultCommand(defaultCommand);
                 }
