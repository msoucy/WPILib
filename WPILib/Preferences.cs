--- conflicted
+++ resolved
@@ -53,13 +53,7 @@
 
             lock(m_fileLock)
             {
-<<<<<<< HEAD
                 ThreadPool.QueueUserWorkItem(o => Read());
-=======
-                Thread thread = new Thread(Read);
-                thread.Start();
-
->>>>>>> 27804d73
                 try
                 {
                     Monitor.Wait(m_fileLock);
@@ -279,20 +273,11 @@
             }
         }
 
-<<<<<<< HEAD
-=======
-        Thread m_saveThread;
->>>>>>> 27804d73
         public void Save()
         {
             lock (m_fileLock)
             {
-<<<<<<< HEAD
                 ThreadPool.QueueUserWorkItem(o => Write());
-=======
-                m_saveThread = new Thread(Write);
-                m_saveThread.Start();
->>>>>>> 27804d73
                 try
                 {
                     Monitor.Wait(m_fileLock);
